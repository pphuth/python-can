import can
from can.broadcastmanager import CyclicSendTaskABC, MultiRateCyclicSendTaskABC
from can.util import load_config, choose_socketcan_implementation

VALID_INTERFACES = set(['kvaser', 'serial', 'pcan', 'socketcan_native',
                        'socketcan_ctypes', 'socketcan', 'usb2can', 'ixxat',
                        'virtual'])


class Bus(object):
    """
    Instantiates a CAN Bus of the given `bustype`, falls back to reading a
    configuration file from default locations.

    :raises: NotImplementedError if the bustype isn't recognized

    """

    @classmethod
    def __new__(cls, other, channel=None, *args, **kwargs):

        if 'bustype' in kwargs:
            can.rc['interface'] = kwargs['bustype']
            del kwargs['bustype']

            if can.rc['interface'] == 'socketcan':
                can.rc['interface'] = choose_socketcan_implementation()

        if 'interface' not in can.rc or 'channel' not in can.rc or can.rc['interface'] is None:
            can.log.debug("Loading default configuration")
            # Load defaults
            can.rc = load_config()

        if can.rc['interface'] not in VALID_INTERFACES:
            raise NotImplementedError('Invalid CAN Bus Type - {}'.format(can.rc['interface']))

        # Import the correct Bus backend
        interface = can.rc['interface']
        if interface == 'kvaser':
            from can.interfaces.kvaser import KvaserBus
            cls = KvaserBus
<<<<<<< HEAD
        elif can.rc['interface'] == 'socketcan_ctypes':
            from can.interfaces.socketcan_ctypes import SocketcanCtypes_Bus
            cls = SocketcanCtypes_Bus
        elif can.rc['interface'] == 'socketcan_native':
            cls = SocketcanNative_Bus
        elif can.rc['interface'] =='serial':
=======
        elif interface == 'socketcan_ctypes':
            from can.interfaces.socketcan_ctypes import SocketscanCtypes_Bus
            cls = SocketscanCtypes_Bus
        elif interface == 'socketcan_native':
            from can.interfaces.socketcan_native import SocketscanNative_Bus
            cls = SocketscanNative_Bus
        elif interface == 'serial':
            from can.interfaces.serial.serial_can import SerialBus
>>>>>>> 26d2acba
            cls = SerialBus
        elif interface == 'pcan':
            from can.interfaces.pcan import PcanBus
            cls = PcanBus
        elif interface == 'usb2can':
            from can.interfaces.usb2canInterface import Usb2canBus
            cls = Usb2canBus
        elif interface == 'ixxat':
            from can.interfaces.ixxat import IXXATBus
            cls = IXXATBus
        elif interface == 'virtual':
            from can.interfaces.virtual import VirtualBus
            cls = VirtualBus
        else:
            raise NotImplementedError("CAN interface '{}' not supported".format(interface))

        if channel is None:
            channel = can.rc['channel']
        return cls(channel, **kwargs)


class CyclicSendTask(CyclicSendTaskABC):

    @classmethod
    def __new__(cls, other, channel, *args, **kwargs):

        # If can.rc doesn't look valid: load default
        if 'interface' not in can.rc or 'channel' not in can.rc:
            can.log.debug("Loading default configuration")
            can.rc = load_config()

        print(can.rc)
        if can.rc['interface'] not in VALID_INTERFACES:
            raise NotImplementedError('Invalid CAN Bus Type - {}'.format(can.rc['interface']))

        # Import the correct implementation of CyclicSendTask
        if can.rc['interface'] == 'socketcan_ctypes':
            from can.interfaces.socketcan_ctypes import CyclicSendTask as _ctypesCyclicSendTask
            cls = _ctypesCyclicSendTask
        elif can.rc['interface'] == 'socketcan_native':
            from can.interfaces.socketcan_native import CyclicSendTask as _nativeCyclicSendTask
            cls = _nativeCyclicSendTask
        else:
            can.log.info("Current CAN interface doesn't support CyclicSendTask")

        return cls(channel, *args, **kwargs)


class MultiRateCyclicSendTask(MultiRateCyclicSendTaskABC):

    @classmethod
    def __new__(cls, other, channel, *args, **kwargs):

        # If can.rc doesn't look valid: load default
        if 'interface' not in can.rc or 'channel' not in can.rc:
            can.log.debug("Loading default configuration")
            can.rc = load_config()

        print(can.rc)
        if can.rc['interface'] not in VALID_INTERFACES:
            raise NotImplementedError('Invalid CAN Bus Type - {}'.format(can.rc['interface']))

        # Import the correct implementation of CyclicSendTask
        if can.rc['interface'] == 'socketcan_ctypes':
            from can.interfaces.socketcan_ctypes import MultiRateCyclicSendTask as _ctypesMultiRateCyclicSendTask
            cls = _ctypesMultiRateCyclicSendTask
        elif can.rc['interface'] == 'socketcan_native':
            from can.interfaces.socketcan_native import MultiRateCyclicSendTask as _nativeMultiRateCyclicSendTask
            cls = _nativeMultiRateCyclicSendTask
        else:
            can.log.info("Current CAN interface doesn't support CyclicSendTask")

        return cls(channel, *args, **kwargs)<|MERGE_RESOLUTION|>--- conflicted
+++ resolved
@@ -39,23 +39,14 @@
         if interface == 'kvaser':
             from can.interfaces.kvaser import KvaserBus
             cls = KvaserBus
-<<<<<<< HEAD
-        elif can.rc['interface'] == 'socketcan_ctypes':
+        elif interface == 'socketcan_ctypes':
             from can.interfaces.socketcan_ctypes import SocketcanCtypes_Bus
             cls = SocketcanCtypes_Bus
-        elif can.rc['interface'] == 'socketcan_native':
+        elif interface == 'socketcan_native':
+            from can.interfaces.socketcan_native import SocketcanNative_Bus
             cls = SocketcanNative_Bus
-        elif can.rc['interface'] =='serial':
-=======
-        elif interface == 'socketcan_ctypes':
-            from can.interfaces.socketcan_ctypes import SocketscanCtypes_Bus
-            cls = SocketscanCtypes_Bus
-        elif interface == 'socketcan_native':
-            from can.interfaces.socketcan_native import SocketscanNative_Bus
-            cls = SocketscanNative_Bus
         elif interface == 'serial':
             from can.interfaces.serial.serial_can import SerialBus
->>>>>>> 26d2acba
             cls = SerialBus
         elif interface == 'pcan':
             from can.interfaces.pcan import PcanBus
