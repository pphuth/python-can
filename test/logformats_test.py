#!/usr/bin/env python
# coding: utf-8

"""
This test module test the separate reader/writer combinations of the can.io.*
modules by writing some messages to a temporary file and reading it again.
Then it checks if the messages that were read are same ones as the
ones that were written. It also checks that the order of the messages
is correct. The types of messages that are tested differs between the
different writer/reader pairs - e.g., some don't handle error frames and
comments.

TODO: correctly set preserves_channel and adds_default_channel
TODO: implement CAN FD support testing
"""

import logging
import unittest
import tempfile
import os
from abc import abstractmethod, ABCMeta
from itertools import zip_longest

import can

from .data.example_data import (
    TEST_MESSAGES_BASE,
    TEST_MESSAGES_REMOTE_FRAMES,
    TEST_MESSAGES_ERROR_FRAMES,
    TEST_COMMENTS,
    sort_messages,
)
from .message_helper import ComparingMessagesTestCase

logging.basicConfig(level=logging.DEBUG)


class ReaderWriterTest(unittest.TestCase, ComparingMessagesTestCase, metaclass=ABCMeta):
    """Tests a pair of writer and reader by writing all data first and
    then reading all data and checking if they could be reconstructed
    correctly. Optionally writes some comments as well.

    .. note::
        This class is prevented from being executed as a test
        case itself by a *del* statement in at the end of the file.
        (Source: `*Wojciech B.* on StackOverlfow <https://stackoverflow.com/a/22836015/3753684>`_)
    """

    def __init__(self, *args, **kwargs):
        unittest.TestCase.__init__(self, *args, **kwargs)
        self._setup_instance()

    @abstractmethod
    def _setup_instance(self):
        """Hook for subclasses."""
        raise NotImplementedError()

    def _setup_instance_helper(
        self,
        writer_constructor,
        reader_constructor,
        binary_file=False,
        check_remote_frames=True,
        check_error_frames=True,
        check_fd=True,
        check_comments=False,
        test_append=False,
        allowed_timestamp_delta=0.0,
        preserves_channel=True,
        adds_default_channel=None,
    ):
        """
        :param Callable writer_constructor: the constructor of the writer class
        :param Callable reader_constructor: the constructor of the reader class
        :param bool binary_file: if True, opens files in binary and not in text mode

        :param bool check_remote_frames: if True, also tests remote frames
        :param bool check_error_frames: if True, also tests error frames
        :param bool check_fd: if True, also tests CAN FD frames
        :param bool check_comments: if True, also inserts comments at some
                                    locations and checks if they are contained anywhere literally
                                    in the resulting file. The locations as selected randomly
                                    but deterministically, which makes the test reproducible.
        :param bool test_append: tests the writer in append mode as well

        :param float or int or None allowed_timestamp_delta: directly passed to :meth:`can.Message.equals`
        :param bool preserves_channel: if True, checks that the channel attribute is preserved
        :param any adds_default_channel: sets this as the channel when not other channel was given
                                         ignored, if *preserves_channel* is True
        """
        # get all test messages
        self.original_messages = TEST_MESSAGES_BASE
        if check_remote_frames:
            self.original_messages += TEST_MESSAGES_REMOTE_FRAMES
        if check_error_frames:
            self.original_messages += TEST_MESSAGES_ERROR_FRAMES
        if check_fd:
            self.original_messages += []  # TODO: add TEST_MESSAGES_CAN_FD

        # sort them so that for example ASCWriter does not "fix" any messages with timestamp 0.0
        self.original_messages = sort_messages(self.original_messages)

        if check_comments:
            # we check this because of the lack of a common base class
            # we filter for not starts with '__' so we do not get all the builtin
            # methods when logging to the console
            attrs = [
                attr for attr in dir(writer_constructor) if not attr.startswith("__")
            ]
            assert (
                "log_event" in attrs
            ), "cannot check comments with this writer: {}".format(writer_constructor)

        # get all test comments
        self.original_comments = TEST_COMMENTS if check_comments else ()

        self.writer_constructor = writer_constructor
        self.reader_constructor = reader_constructor
        self.binary_file = binary_file
        self.test_append_enabled = test_append

        ComparingMessagesTestCase.__init__(
            self,
            allowed_timestamp_delta=allowed_timestamp_delta,
            preserves_channel=preserves_channel,
        )
        # adds_default_channel=adds_default_channel # TODO inlcude in tests

    def setUp(self):
        with tempfile.NamedTemporaryFile("w+", delete=False) as test_file:
            self.test_file_name = test_file.name

    def tearDown(self):
        os.remove(self.test_file_name)
        del self.test_file_name

    def test_path_like_explicit_stop(self):
        """testing with path-like and explicit stop() call"""

        # create writer
        print("writing all messages/comments")
        writer = self.writer_constructor(self.test_file_name)
        self._write_all(writer)
        self._ensure_fsync(writer)

        writer.stop()
        if hasattr(writer.file, "closed"):
            self.assertTrue(writer.file.closed)

        print("reading all messages")
        reader = self.reader_constructor(self.test_file_name)
        read_messages = list(reader)
        # redundant, but this checks if stop() can be called multiple times
        reader.stop()
        if hasattr(writer.file, "closed"):
            self.assertTrue(writer.file.closed)

        # check if at least the number of messages matches
        # could use assertCountEqual in later versions of Python and in the other methods
        self.assertEqual(
            len(read_messages),
            len(self.original_messages),
            "the number of written messages does not match the number of read messages",
        )

        self.assertMessagesEqual(self.original_messages, read_messages)
        self.assertIncludesComments(self.test_file_name)

    def test_path_like_context_manager(self):
        """testing with path-like object and context manager"""

        # create writer
        print("writing all messages/comments")
        with self.writer_constructor(self.test_file_name) as writer:
            self._write_all(writer)
            self._ensure_fsync(writer)
            w = writer
        if hasattr(w.file, "closed"):
            self.assertTrue(w.file.closed)

        # read all written messages
        print("reading all messages")
        with self.reader_constructor(self.test_file_name) as reader:
            read_messages = list(reader)
            r = reader
        if hasattr(r.file, "closed"):
            self.assertTrue(r.file.closed)

        # check if at least the number of messages matches;
<<<<<<< HEAD
        self.assertEqual(len(read_messages), len(self.original_messages),
            "the number of written messages does not match the number of read messages")
=======
        self.assertEqual(
            len(read_messages),
            len(self.original_messages),
            "the number of written messages does not match the number of read messages",
        )
>>>>>>> 55a4396f

        self.assertMessagesEqual(self.original_messages, read_messages)
        self.assertIncludesComments(self.test_file_name)

    def test_file_like_explicit_stop(self):
        """testing with file-like object and explicit stop() call"""

        # create writer
        print("writing all messages/comments")
        my_file = open(self.test_file_name, "wb" if self.binary_file else "w")
        writer = self.writer_constructor(my_file)
        self._write_all(writer)
        self._ensure_fsync(writer)
        writer.stop()
        if hasattr(my_file, "closed"):
            self.assertTrue(my_file.closed)

        print("reading all messages")
        my_file = open(self.test_file_name, "rb" if self.binary_file else "r")
        reader = self.reader_constructor(my_file)
        read_messages = list(reader)
        # redundant, but this checks if stop() can be called multiple times
        reader.stop()
        if hasattr(my_file, "closed"):
            self.assertTrue(my_file.closed)

        # check if at least the number of messages matches
        # could use assertCountEqual in later versions of Python and in the other methods
        self.assertEqual(
            len(read_messages),
            len(self.original_messages),
            "the number of written messages does not match the number of read messages",
        )

        self.assertMessagesEqual(self.original_messages, read_messages)
        self.assertIncludesComments(self.test_file_name)

    def test_file_like_context_manager(self):
        """testing with file-like object and context manager"""

        # create writer
        print("writing all messages/comments")
        my_file = open(self.test_file_name, "wb" if self.binary_file else "w")
        with self.writer_constructor(my_file) as writer:
            self._write_all(writer)
            self._ensure_fsync(writer)
            w = writer
        if hasattr(my_file, "closed"):
            self.assertTrue(my_file.closed)

        # read all written messages
        print("reading all messages")
        my_file = open(self.test_file_name, "rb" if self.binary_file else "r")
        with self.reader_constructor(my_file) as reader:
            read_messages = list(reader)
            r = reader
        if hasattr(my_file, "closed"):
            self.assertTrue(my_file.closed)

        # check if at least the number of messages matches;
<<<<<<< HEAD
        self.assertEqual(len(read_messages), len(self.original_messages),
            "the number of written messages does not match the number of read messages")
=======
        self.assertEqual(
            len(read_messages),
            len(self.original_messages),
            "the number of written messages does not match the number of read messages",
        )
>>>>>>> 55a4396f

        self.assertMessagesEqual(self.original_messages, read_messages)
        self.assertIncludesComments(self.test_file_name)

    def test_append_mode(self):
        """
        testing append mode with context manager and path-like object
        """
        if not self.test_append_enabled:
            raise unittest.SkipTest("do not test append mode")

        count = len(self.original_messages)
        first_part = self.original_messages[: count // 2]
        second_part = self.original_messages[count // 2 :]

        # write first half
        with self.writer_constructor(self.test_file_name) as writer:
            for message in first_part:
                writer(message)
            self._ensure_fsync(writer)

        # use append mode for second half
        try:
            writer = self.writer_constructor(self.test_file_name, append=True)
        except TypeError as e:
            # maybe "append" is not a formal parameter (this is the case for SqliteWriter)
            try:
                writer = self.writer_constructor(self.test_file_name)
            except TypeError:
                # is the is still a problem, raise the initial error
                raise e
        with writer:
            for message in second_part:
                writer(message)
            self._ensure_fsync(writer)
        with self.reader_constructor(self.test_file_name) as reader:
            read_messages = list(reader)

        self.assertMessagesEqual(self.original_messages, read_messages)

    def _write_all(self, writer):
        """Writes messages and insert comments here and there."""
        # Note: we make no assumptions about the length of original_messages and original_comments
        for msg, comment in zip_longest(
            self.original_messages, self.original_comments, fillvalue=None
        ):
            # msg and comment might be None
            if comment is not None:
                print("writing comment: ", comment)
                writer.log_event(comment)  # we already know that this method exists
            if msg is not None:
                print("writing message: ", msg)
                writer(msg)

    def _ensure_fsync(self, io_handler):
        if hasattr(io_handler.file, "fileno"):
            io_handler.file.flush()
            os.fsync(io_handler.file.fileno())

    def assertIncludesComments(self, filename):
        """
        Ensures that all comments are literally contained in the given file.

        :param filename: the path-like object to use
        """
        if self.original_comments:
            # read the entire outout file
            with open(filename, "rb" if self.binary_file else "r") as file:
                output_contents = file.read()
            # check each, if they can be found in there literally
            for comment in self.original_comments:
                self.assertIn(comment, output_contents)


class TestAscFileFormat(ReaderWriterTest):
    """Tests can.ASCWriter and can.ASCReader"""

    def _setup_instance(self):
        super()._setup_instance_helper(
            can.ASCWriter,
            can.ASCReader,
            check_fd=False,
            check_comments=True,
            preserves_channel=False,
            adds_default_channel=0,
        )


class TestBlfFileFormat(ReaderWriterTest):
    """Tests can.BLFWriter and can.BLFReader"""

    def _setup_instance(self):
        super()._setup_instance_helper(
            can.BLFWriter,
            can.BLFReader,
            binary_file=True,
            check_fd=False,
            check_comments=False,
            allowed_timestamp_delta=1.0e-6,
            preserves_channel=False,
            adds_default_channel=0,
        )

    def test_read_known_file(self):
        logfile = os.path.join(os.path.dirname(__file__), "data", "logfile.blf")
        with can.BLFReader(logfile) as reader:
            messages = list(reader)

        expected = [
            can.Message(
                timestamp=1.0,
                is_extended_id=False,
                arbitration_id=0x64,
                data=[0x1, 0x2, 0x3, 0x4, 0x5, 0x6, 0x7, 0x8],
            ),
            can.Message(
                timestamp=73.0,
                is_extended_id=True,
                arbitration_id=0x1FFFFFFF,
                is_error_frame=True,
            ),
        ]

        self.assertMessagesEqual(messages, expected)


class TestCanutilsFileFormat(ReaderWriterTest):
    """Tests can.CanutilsLogWriter and can.CanutilsLogReader"""

    def _setup_instance(self):
        super()._setup_instance_helper(
            can.CanutilsLogWriter,
            can.CanutilsLogReader,
            check_fd=False,
            test_append=True,
            check_comments=False,
            preserves_channel=False,
            adds_default_channel="vcan0",
        )


class TestCsvFileFormat(ReaderWriterTest):
    """Tests can.ASCWriter and can.ASCReader"""

    def _setup_instance(self):
        super()._setup_instance_helper(
            can.CSVWriter,
            can.CSVReader,
            check_fd=False,
            test_append=True,
            check_comments=False,
            preserves_channel=False,
            adds_default_channel=None,
        )


try:
    from can import MF4Writer, MF4Reader

    class TestMF4FileFormat(ReaderWriterTest):
        """Tests can.MF4Writer and can.MF4Reader"""

        __test__ = True

        def _setup_instance(self):
            super(TestMF4FileFormat, self)._setup_instance_helper(
                MF4Writer, MF4Reader,
                binary_file=True,
                check_comments=False,
                preserves_channel=False,
                adds_default_channel=0,
            )

except ImportError:
    pass


class TestSqliteDatabaseFormat(ReaderWriterTest):
    """Tests can.SqliteWriter and can.SqliteReader"""

    def _setup_instance(self):
        super()._setup_instance_helper(
            can.SqliteWriter,
            can.SqliteReader,
            check_fd=False,
            test_append=True,
            check_comments=False,
            preserves_channel=False,
            adds_default_channel=None,
        )

    @unittest.skip("not implemented")
    def test_file_like_explicit_stop(self):
        pass

    @unittest.skip("not implemented")
    def test_file_like_context_manager(self):
        pass

    def test_read_all(self):
        """
        testing :meth:`can.SqliteReader.read_all` with context manager and path-like object
        """
        # create writer
        print("writing all messages/comments")
        with self.writer_constructor(self.test_file_name) as writer:
            self._write_all(writer)

        # read all written messages
        print("reading all messages")
        with self.reader_constructor(self.test_file_name) as reader:
            read_messages = list(reader.read_all())

        # check if at least the number of messages matches;
<<<<<<< HEAD
        self.assertEqual(len(read_messages), len(self.original_messages),
            "the number of written messages does not match the number of read messages")
=======
        self.assertEqual(
            len(read_messages),
            len(self.original_messages),
            "the number of written messages does not match the number of read messages",
        )
>>>>>>> 55a4396f

        self.assertMessagesEqual(self.original_messages, read_messages)


class TestPrinter(unittest.TestCase):
    """Tests that can.Printer does not crash"""

    # TODO add CAN FD messages
    messages = (
        TEST_MESSAGES_BASE + TEST_MESSAGES_REMOTE_FRAMES + TEST_MESSAGES_ERROR_FRAMES
    )

    def test_not_crashes_with_stdout(self):
        with can.Printer() as printer:
            for message in self.messages:
                printer(message)

    def test_not_crashes_with_file(self):
        with tempfile.NamedTemporaryFile("w", delete=False) as temp_file:
            with can.Printer(temp_file) as printer:
                for message in self.messages:
                    printer(message)


# this excludes the base class from being executed as a test case itself
del ReaderWriterTest


if __name__ == "__main__":
    unittest.main()<|MERGE_RESOLUTION|>--- conflicted
+++ resolved
@@ -187,16 +187,11 @@
             self.assertTrue(r.file.closed)
 
         # check if at least the number of messages matches;
-<<<<<<< HEAD
-        self.assertEqual(len(read_messages), len(self.original_messages),
-            "the number of written messages does not match the number of read messages")
-=======
         self.assertEqual(
             len(read_messages),
             len(self.original_messages),
             "the number of written messages does not match the number of read messages",
         )
->>>>>>> 55a4396f
 
         self.assertMessagesEqual(self.original_messages, read_messages)
         self.assertIncludesComments(self.test_file_name)
@@ -257,16 +252,11 @@
             self.assertTrue(my_file.closed)
 
         # check if at least the number of messages matches;
-<<<<<<< HEAD
-        self.assertEqual(len(read_messages), len(self.original_messages),
-            "the number of written messages does not match the number of read messages")
-=======
         self.assertEqual(
             len(read_messages),
             len(self.original_messages),
             "the number of written messages does not match the number of read messages",
         )
->>>>>>> 55a4396f
 
         self.assertMessagesEqual(self.original_messages, read_messages)
         self.assertIncludesComments(self.test_file_name)
@@ -481,16 +471,11 @@
             read_messages = list(reader.read_all())
 
         # check if at least the number of messages matches;
-<<<<<<< HEAD
-        self.assertEqual(len(read_messages), len(self.original_messages),
-            "the number of written messages does not match the number of read messages")
-=======
         self.assertEqual(
             len(read_messages),
             len(self.original_messages),
             "the number of written messages does not match the number of read messages",
         )
->>>>>>> 55a4396f
 
         self.assertMessagesEqual(self.original_messages, read_messages)
 
