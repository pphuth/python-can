language: python

# Linux setup
dist: xenial

cache:
  directories:
  - "$HOME/.cache/pip"

python:
  # CPython; versions pre-2.7 and 3.0-3.5 have reached EOL
  - "2.7"
  - "3.6"
  - "3.7"
  - 3.8-dev
  - nightly
  # PyPy:
  - pypy # Python 2.7
  - pypy3.5 # Python 3.5
  - pypy3

env:


install:
  - if [[ "$TEST_SOCKETCAN" ]]; then sudo bash test/open_vcan.sh ; fi
  - travis_retry pip install .[test]

script:
  - |
    # Run the tests
    python setup.py test
    # preserve the error code
    RETURN_CODE=$?
    # Upload the coverage to codecov.io
    codecov -X gcov
    # set error code
    (exit $RETURN_CODE);


jobs:
  allow_failures:
    # we allow all dev & nightly builds to fail, since these python versions might
    # still be very unstable
    - python: 3.8-dev
    - python: nightly

  include:
    # Note no matrix support when using stages.
    # Stages with the same name get run in parallel.
    # Jobs within a stage can also be named.

    # Unit Testing Stage

    # testing socketcan on Trusty & Python 3.6, since it is not available on Xenial
    - stage: test
      name: Socketcan
      os: linux
      dist: trusty
      python: "3.6"
      sudo: required
      env: TEST_SOCKETCAN=TRUE

    # testing on OSX
    - stage: test
      os: osx
      osx_image: xcode8.3
      python: 3.6-dev
    - stage: test
      os: osx
      osx_image: xcode8.3
      python: 3.7-dev
    - stage: test
      os: osx
      osx_image: xcode8.3
      python: nightly

<<<<<<< HEAD
  allow_failures:
    # we allow all dev & nighly builds to fail, since these python versions might
    # still be very unstable
    - python: 3.8-dev
    - python: nightly

install:
  - if [[ "$TEST_SOCKETCAN" ]]; then sudo bash test/open_vcan.sh ; fi
  - if [[ "$BUILD_ONLY_DOCS" ]]; then travis_retry pip install -r doc/doc-requirements.txt; fi
  - travis_retry pip install .[test,mf4]


script:
  - |
    if [[ "$BUILD_ONLY_DOCS" ]]; then
      # Build the docs with Sphinx
      #   -a Write all files
      #   -n nitpicky
      python -m sphinx -an doc build
    else
      # Run the tests
      python setup.py test
      # preserve the error code
      RETURN_CODE=$?
      # Upload the coverage to codecov.io
      codecov -X gcov
      # set error code
      (exit $RETURN_CODE);
    fi

# Have travis deploy tagged commits to PyPi
deploy:
  provider: pypi
  user: hardbyte
  password:
    secure: oQ9XpEkcilkZgKp+rKvPb2J1GrZe2ZvtOq/IjzCpiA8NeWixl/ai3BkPrLbd8t1wNIFoGwx7IQ7zxWL79aPYeG6XrljEomv3g45NR6dkQewUH+dQFlnT75Rm96Ycxvme0w1+71vM4PqxIuzyXUrF2n7JjC0XCCxHdTuYmPGbxVO1fOsE5R5b9inAbpEUtJuWz5AIrDEZ0OgoQpLSC8fLwbymTThX3JZ5GBLpRScVvLazjIYfRkZxvCqQ4mp1UNTdoMzekxsvxOOcEW6+j3fQO+Q/8uvMksKP0RgT8HE69oeYOeVic4Q4wGqORw+ur4A56NvBqVKtizVLCzzEG9ZfoSDy7ryvGWGZykkh8HX0PFQAEykC3iYihHK8ZFz5bEqRMegTmuRYZwPsel61wVd5posxnQkGm0syIoJNKuuRc5sUK+E3GviYcT8NntdR+4WBrvpQAYa1ZHpVrfnQXyaDmGzOjwCRGPoIDJweEqGVmLycEC5aT8rX3/W9tie9iPnjmFJh4CwNMxDgVQRo80m6Gtlf/DQpA3mH39IvWGqd5fHdTPxYPs32EQSCsaYLJV5pM8xBNv6M2S/KriGnGZU0xT7MEr46da0LstKsK/U8O0yamjyugMvQoC3zQcKLrDzWFSBsT7/vG+AuV5SK8yzfEHugo7jkPQQ+NTw29xzk4dY=
  on:
    tags: true
  skip_cleanup: true
=======
    - stage: documentation
      name: "Sphinx Build"
      python: "3.7"
      before_install:
        - travis_retry pip install -r doc/doc-requirements.txt
      script:
        # Build the docs with Sphinx
        #   -a Write all files
        #   -n nitpicky
        - python -m sphinx -an doc build
    - stage: deploy
      name: "PyPi Deployment"
      python: "3.7"
      deploy:
        provider: pypi
        user: hardbyte
        password:
          secure: oQ9XpEkcilkZgKp+rKvPb2J1GrZe2ZvtOq/IjzCpiA8NeWixl/ai3BkPrLbd8t1wNIFoGwx7IQ7zxWL79aPYeG6XrljEomv3g45NR6dkQewUH+dQFlnT75Rm96Ycxvme0w1+71vM4PqxIuzyXUrF2n7JjC0XCCxHdTuYmPGbxVO1fOsE5R5b9inAbpEUtJuWz5AIrDEZ0OgoQpLSC8fLwbymTThX3JZ5GBLpRScVvLazjIYfRkZxvCqQ4mp1UNTdoMzekxsvxOOcEW6+j3fQO+Q/8uvMksKP0RgT8HE69oeYOeVic4Q4wGqORw+ur4A56NvBqVKtizVLCzzEG9ZfoSDy7ryvGWGZykkh8HX0PFQAEykC3iYihHK8ZFz5bEqRMegTmuRYZwPsel61wVd5posxnQkGm0syIoJNKuuRc5sUK+E3GviYcT8NntdR+4WBrvpQAYa1ZHpVrfnQXyaDmGzOjwCRGPoIDJweEqGVmLycEC5aT8rX3/W9tie9iPnjmFJh4CwNMxDgVQRo80m6Gtlf/DQpA3mH39IvWGqd5fHdTPxYPs32EQSCsaYLJV5pM8xBNv6M2S/KriGnGZU0xT7MEr46da0LstKsK/U8O0yamjyugMvQoC3zQcKLrDzWFSBsT7/vG+AuV5SK8yzfEHugo7jkPQQ+NTw29xzk4dY=
        on:
          # Have travis deploy tagged commits to PyPi
          tags: true
        skip_cleanup: true
>>>>>>> ccc13801
<|MERGE_RESOLUTION|>--- conflicted
+++ resolved
@@ -19,12 +19,9 @@
   - pypy3.5 # Python 3.5
   - pypy3
 
-env:
-
-
 install:
   - if [[ "$TEST_SOCKETCAN" ]]; then sudo bash test/open_vcan.sh ; fi
-  - travis_retry pip install .[test]
+  - travis_retry pip install .[test,mf4]
 
 script:
   - |
@@ -75,47 +72,6 @@
       osx_image: xcode8.3
       python: nightly
 
-<<<<<<< HEAD
-  allow_failures:
-    # we allow all dev & nighly builds to fail, since these python versions might
-    # still be very unstable
-    - python: 3.8-dev
-    - python: nightly
-
-install:
-  - if [[ "$TEST_SOCKETCAN" ]]; then sudo bash test/open_vcan.sh ; fi
-  - if [[ "$BUILD_ONLY_DOCS" ]]; then travis_retry pip install -r doc/doc-requirements.txt; fi
-  - travis_retry pip install .[test,mf4]
-
-
-script:
-  - |
-    if [[ "$BUILD_ONLY_DOCS" ]]; then
-      # Build the docs with Sphinx
-      #   -a Write all files
-      #   -n nitpicky
-      python -m sphinx -an doc build
-    else
-      # Run the tests
-      python setup.py test
-      # preserve the error code
-      RETURN_CODE=$?
-      # Upload the coverage to codecov.io
-      codecov -X gcov
-      # set error code
-      (exit $RETURN_CODE);
-    fi
-
-# Have travis deploy tagged commits to PyPi
-deploy:
-  provider: pypi
-  user: hardbyte
-  password:
-    secure: oQ9XpEkcilkZgKp+rKvPb2J1GrZe2ZvtOq/IjzCpiA8NeWixl/ai3BkPrLbd8t1wNIFoGwx7IQ7zxWL79aPYeG6XrljEomv3g45NR6dkQewUH+dQFlnT75Rm96Ycxvme0w1+71vM4PqxIuzyXUrF2n7JjC0XCCxHdTuYmPGbxVO1fOsE5R5b9inAbpEUtJuWz5AIrDEZ0OgoQpLSC8fLwbymTThX3JZ5GBLpRScVvLazjIYfRkZxvCqQ4mp1UNTdoMzekxsvxOOcEW6+j3fQO+Q/8uvMksKP0RgT8HE69oeYOeVic4Q4wGqORw+ur4A56NvBqVKtizVLCzzEG9ZfoSDy7ryvGWGZykkh8HX0PFQAEykC3iYihHK8ZFz5bEqRMegTmuRYZwPsel61wVd5posxnQkGm0syIoJNKuuRc5sUK+E3GviYcT8NntdR+4WBrvpQAYa1ZHpVrfnQXyaDmGzOjwCRGPoIDJweEqGVmLycEC5aT8rX3/W9tie9iPnjmFJh4CwNMxDgVQRo80m6Gtlf/DQpA3mH39IvWGqd5fHdTPxYPs32EQSCsaYLJV5pM8xBNv6M2S/KriGnGZU0xT7MEr46da0LstKsK/U8O0yamjyugMvQoC3zQcKLrDzWFSBsT7/vG+AuV5SK8yzfEHugo7jkPQQ+NTw29xzk4dY=
-  on:
-    tags: true
-  skip_cleanup: true
-=======
     - stage: documentation
       name: "Sphinx Build"
       python: "3.7"
@@ -126,6 +82,7 @@
         #   -a Write all files
         #   -n nitpicky
         - python -m sphinx -an doc build
+
     - stage: deploy
       name: "PyPi Deployment"
       python: "3.7"
@@ -137,5 +94,4 @@
         on:
           # Have travis deploy tagged commits to PyPi
           tags: true
-        skip_cleanup: true
->>>>>>> ccc13801
+        skip_cleanup: true