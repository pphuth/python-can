--- conflicted
+++ resolved
@@ -24,15 +24,11 @@
     long_description = f.read()
 
 # Dependencies
-<<<<<<< HEAD
 extras_require = {
-    'serial':   ['pyserial~=3.0'],
-    'neovi':    ['python-ics>=2.12'],
-    'mf4':      ['asammdf>=5.5.0', 'numpy>=1.16.0']
+    "serial": ["pyserial~=3.0"],
+    "neovi": ["python-ics>=2.12"],
+    "mf4": ["asammdf>=5.5.0", "numpy>=1.16.0"],
 }
-=======
-extras_require = {"serial": ["pyserial~=3.0"], "neovi": ["python-ics>=2.12"]}
->>>>>>> 55a4396f
 
 tests_require = [
     "pytest~=4.3",
